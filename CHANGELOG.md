--- conflicted
+++ resolved
@@ -1,10 +1,7 @@
 28.0.0
 ------
-<<<<<<< HEAD
+ - Compatibility with v16.1 of the API: https://developers.google.com/google-ads/api/docs/release-notes
  - Removed support for v14.
-=======
- - Compatibility with v16.1 of the API: https://developers.google.com/google-ads/api/docs/release-notes
->>>>>>> c9150862
 
 27.0.0
 ------
