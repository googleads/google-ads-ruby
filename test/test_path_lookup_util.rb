--- conflicted
+++ resolved
@@ -25,306 +25,6 @@
 require 'google/ads/google_ads/utils/v8/path_lookup_util'
 
 class TestPathLookupUtil < Minitest::Test
-<<<<<<< HEAD
-=======
-  def test_path_generation_v5()
-    util = Google::Ads::GoogleAds::Utils::V5::PathLookupUtil.new
-
-    expected = 'customers/1234/accountBudgetProposals/5678'
-    assert_equal(expected, util.account_budget_proposal(1234, 5678))
-
-    expected = 'customers/1234/accountBudgets/5678'
-    assert_equal(expected, util.account_budget(1234, 5678))
-
-    expected = 'customers/1234/accountLinks/5678'
-    assert_equal(expected, util.account_link(1234, 5678))
-
-    expected = 'customers/1234/adGroupAdLabels/56~78~90'
-    assert_equal(expected, util.ad_group_ad_label(1234, 56, 78, 90))
-
-    expected = 'customers/1234/adGroupAds/567~890'
-    assert_equal(expected, util.ad_group_ad(1234, 567, 890))
-
-    expected = 'customers/1234/adGroupAudienceViews/567~890'
-    assert_equal(expected, util.ad_group_audience_view(1234, 567, 890))
-
-    expected = 'customers/1234/adGroupBidModifiers/567~890'
-    assert_equal(expected, util.ad_group_bid_modifier(1234, 567, 890))
-
-    expected = 'customers/1234/adGroupCriterionLabels/56~78~90'
-    assert_equal(expected, util.ad_group_criterion_label(1234, 56, 78, 90))
-
-    expected = 'customers/1234/adGroupCriteria/567~890'
-    assert_equal(expected, util.ad_group_criterion(1234, 567, 890))
-
-    expected = 'customers/1234/adGroupCriterionSimulations/5~6~7~8~9~0'
-    assert_equal(expected, util.ad_group_criterion_simulation(1234, 5, 6, 7, 8, 9, 0))
-
-    expected = 'customers/1234/adGroupExtensionSettings/567~890'
-    assert_equal(expected, util.ad_group_extension_setting(1234, 567, 890))
-
-    expected = 'customers/1234/adGroupFeeds/567~890'
-    assert_equal(expected, util.ad_group_feed(1234, 567, 890))
-
-    expected = 'customers/1234/adGroupLabels/567~890'
-    assert_equal(expected, util.ad_group_label(1234, 567, 890))
-
-    expected = 'customers/1234/adGroups/5678'
-    assert_equal(expected, util.ad_group(1234, 5678))
-
-    expected = 'customers/1234/adGroupSimulations/5~6~7~8~9'
-    assert_equal(expected, util.ad_group_simulation(1234, 5, 6, 7, 8, 9))
-
-    expected = 'customers/1234/adParameters/56~78~90'
-    assert_equal(expected, util.ad_parameter(1234, 56, 78, 90))
-
-    expected = 'customers/1234/adScheduleViews/567~890'
-    assert_equal(expected, util.ad_schedule_view(1234, 567, 890))
-
-    expected = 'customers/1234/ageRangeViews/567~890'
-    assert_equal(expected, util.age_range_view(1234, 567, 890))
-
-    expected = 'customers/1234/assets/5678'
-    assert_equal(expected, util.asset(1234, 5678))
-
-    expected = 'customers/1234/batchJobs/5678'
-    assert_equal(expected, util.batch_job(1234, 5678))
-
-    expected = 'customers/1234/biddingStrategies/5678'
-    assert_equal(expected, util.bidding_strategy(1234, 5678))
-
-    expected = 'customers/1234/billingSetups/5678'
-    assert_equal(expected, util.billing_setup(1234, 5678))
-
-    expected = 'customers/1234/campaignAssets/56~78~90'
-    assert_equal(expected, util.campaign_asset(1234, 56, 78, 90))
-
-    expected = 'customers/1234/campaignAudienceViews/567~890'
-    assert_equal(expected, util.campaign_audience_view(1234, 567, 890))
-
-    expected = 'customers/1234/campaignDrafts/567~890'
-    assert_equal(expected, util.campaign_draft(1234, 567, 890))
-
-    expected = 'customers/1234/campaignBidModifiers/567~890'
-    assert_equal(expected, util.campaign_bid_modifier(1234, 567, 890))
-
-    expected = 'customers/1234/campaignExperiments/5678'
-    assert_equal(expected, util.campaign_experiment(1234, 5678))
-
-    expected = 'customers/1234/campaignBudgets/5678'
-    assert_equal(expected, util.campaign_budget(1234, 5678))
-
-    expected = 'customers/1234/campaignCriteria/567~890'
-    assert_equal(expected, util.campaign_criterion(1234, 567, 890))
-
-    expected = 'customers/1234/campaignCriterionSimulations/5~6~7~8~9~0'
-    assert_equal(expected, util.campaign_criterion_simulation(1234, 5, 6, 7, 8, 9, 0))
-
-    expected = 'customers/1234/campaignExtensionSettings/567~890'
-    assert_equal(expected, util.campaign_extension_setting(1234, 567, 890))
-
-    expected = 'customers/1234/campaignFeeds/567~890'
-    assert_equal(expected, util.campaign_feed(1234, 567, 890))
-
-    expected = 'customers/1234/campaignLabels/567~890'
-    assert_equal(expected, util.campaign_label(1234, 567, 890))
-
-    expected = 'customers/1234/campaignSharedSets/567~890'
-    assert_equal(expected, util.campaign_shared_set(1234, 567, 890))
-
-    expected = 'customers/1234/campaigns/5678'
-    assert_equal(expected, util.campaign(1234, 5678))
-
-    expected = 'carrierConstants/123456'
-    assert_equal(expected, util.carrier_constant(123456))
-
-    expected = 'customers/1234/changeStatus/5678'
-    assert_equal(expected, util.change_status(1234, 5678))
-
-    expected = 'customers/1234/clickViews/567~890'
-    assert_equal(expected, util.click_view(1234, 567, 890))
-
-    expected = 'customers/1234/conversionActions/5678'
-    assert_equal(expected, util.conversion_action(1234, 5678))
-
-    expected = 'currencyConstants/123456'
-    assert_equal(expected, util.currency_constant(123456))
-
-    expected = 'customers/1234/customInterests/5678'
-    assert_equal(expected, util.custom_interest(1234, 5678))
-
-    expected = 'customers/1234/customerClientLinks/567~890'
-    assert_equal(expected, util.customer_client_link(1234, 567, 890))
-
-    expected = 'customers/1234/customerClients/5678'
-    assert_equal(expected, util.customer_client(1234, 5678))
-
-    expected = 'customers/1234/customerExtensionSettings/5678'
-    assert_equal(expected, util.customer_extension_setting(1234, 5678))
-
-    expected = 'customers/1234/customerFeeds/5678'
-    assert_equal(expected, util.customer_feed(1234, 5678))
-
-    expected = 'customers/1234/customerLabels/5678'
-    assert_equal(expected, util.customer_label(1234, 5678))
-
-    expected = 'customers/1234/customerManagerLinks/567~890'
-    assert_equal(expected, util.customer_manager_link(1234, 567, 890))
-
-    expected = 'customers/1234/customerNegativeCriteria/5678'
-    assert_equal(expected, util.customer_negative_criterion(1234, 5678))
-
-    expected = 'customers/123456'
-    assert_equal(expected, util.customer(123456))
-
-    expected = 'customers/1234/detailPlacementViews/567~890'
-    assert_equal(expected, util.detail_placement_view(1234, 567, 890))
-
-    expected = 'customers/1234/displayKeywordViews/567~890'
-    assert_equal(expected, util.display_keyword_view(1234, 567, 890))
-
-    expected = 'customers/1234/domainCategories/56~78~90'
-    assert_equal(expected, util.domain_category(1234, 56, 78, 90))
-
-    expected = 'customers/1234/dynamicSearchAdsSearchTermViews/5~6~7~8~9'
-    assert_equal(expected, util.dynamic_search_ads_search_term_view(1234, 5, 6,
-        7, 8, 9))
-
-    expected = 'customers/1234/expandedLandingPageViews/5678'
-    assert_equal(expected, util.expanded_landing_page_view(1234, 5678))
-
-    expected = 'customers/1234/extensionFeedItems/5678'
-    assert_equal(expected, util.extension_feed_item(1234, 5678))
-
-    expected = 'customers/1234/feedItems/567~890'
-    assert_equal(expected, util.feed_item(1234, 567, 890))
-
-    expected = 'customers/1234/feedItemTargets/5~6~7~8'
-    assert_equal(expected, util.feed_item_target(1234, 5, 6, 7, 8))
-
-    expected = 'customers/1234/feedMappings/567~890'
-    assert_equal(expected, util.feed_mapping(1234, 567, 890))
-
-    expected = 'customers/1234/feedPlaceholderViews/5678'
-    assert_equal(expected, util.feed_placeholder_view(1234, 5678))
-
-    expected = 'customers/1234/feeds/5678'
-    assert_equal(expected, util.feed(1234, 5678))
-
-    expected = 'geoTargetConstants/123456'
-    assert_equal(expected, util.geo_target_constant(123456))
-
-    expected = 'customers/1234/geographicViews/567~890'
-    assert_equal(expected, util.geographic_view(1234, 567, 890))
-
-    expected = 'googleAdsFields/test_field'
-    assert_equal(expected, util.google_ads_field('test_field'))
-
-    expected = 'customers/1234/groupPlacementViews/567~890'
-    assert_equal(expected, util.group_placement_view(1234, 567, 890))
-
-    expected = 'customers/1234/hotelGroupViews/567~890'
-    assert_equal(expected, util.hotel_group_view(1234, 567, 890))
-
-    expected = 'customers/123456/hotelPerformanceView'
-    assert_equal(expected, util.hotel_performance_view(123456))
-
-    expected = 'customers/1234/incomeRangeViews/567~890'
-    assert_equal(expected, util.income_range_view(1234, 567, 890))
-
-    expected = 'customers/1234/keywordPlanAdGroups/5678'
-    assert_equal(expected, util.keyword_plan_ad_group(1234, 5678))
-
-    expected = 'customers/1234/keywordPlanAdGroupKeywords/5678'
-    assert_equal(expected, util.keyword_plan_ad_group_keyword(1234, 5678))
-
-    expected = 'customers/1234/keywordPlanCampaigns/5678'
-    assert_equal(expected, util.keyword_plan_campaign(1234, 5678))
-
-    expected = 'customers/1234/keywordPlanCampaignKeywords/5678'
-    assert_equal(expected, util.keyword_plan_campaign_keyword(1234, 5678))
-
-    expected = 'customers/1234/keywordPlans/5678'
-    assert_equal(expected, util.keyword_plan(1234, 5678))
-
-    expected = 'customers/1234/keywordViews/567~890'
-    assert_equal(expected, util.keyword_view(1234, 567, 890))
-
-    expected = 'customers/1234/labels/5678'
-    assert_equal(expected, util.label(1234, 5678))
-
-    expected = 'languageConstants/123456'
-    assert_equal(expected, util.language_constant(123456))
-
-    expected = 'customers/1234/locationViews/567~890'
-    assert_equal(expected, util.location_view(1234, 567, 890))
-
-    expected = 'customers/1234/managedPlacementViews/567~890'
-    assert_equal(expected, util.managed_placement_view(1234, 567, 890))
-
-    expected = 'customers/1234/mediaFiles/5678'
-    assert_equal(expected, util.media_file(1234, 5678))
-
-    expected = 'customers/1234/merchantCenterLinks/5678'
-    assert_equal(expected, util.merchant_center_link(1234, 5678))
-
-    expected = 'mobileAppCategoryConstants/123456'
-    assert_equal(expected, util.mobile_app_category_constant(123456))
-
-    expected = 'mobileDeviceConstants/123456'
-    assert_equal(expected, util.mobile_device_constant(123456))
-
-    expected = 'operatingSystemVersionConstants/123456'
-    assert_equal(expected, util.operating_system_version_constant(123456))
-
-    expected = 'customers/1234/parentalStatusViews/567~890'
-    assert_equal(expected, util.parental_status_view(1234, 567, 890))
-
-    expected = 'productBiddingCategoryConstants/123~456~789'
-    assert_equal(expected, util.product_bidding_category_constant(123, 456,
-        789))
-
-    expected = 'customers/1234/productGroupViews/567~890'
-    assert_equal(expected, util.product_group_view(1234, 567, 890))
-
-    expected = 'customers/1234/recommendations/5678'
-    assert_equal(expected, util.recommendation(1234, 5678))
-
-    expected = 'customers/1234/remarketingActions/5678'
-    assert_equal(expected, util.remarketing_action(1234, 5678))
-
-    expected = 'customers/1234/searchTermViews/56~78~90'
-    assert_equal(expected, util.search_term_view(1234, 56, 78, 90))
-
-    expected = 'customers/1234/sharedCriteria/567~890'
-    assert_equal(expected, util.shared_criterion(1234, 567, 890))
-
-    expected = 'customers/1234/sharedSets/5678'
-    assert_equal(expected, util.shared_set(1234, 5678))
-
-    expected = 'customers/1234/shoppingPerformanceView'
-    assert_equal(expected, util.shopping_performance_view(1234))
-
-    expected = 'customers/1234/thirdPartyAppAnalyticsLinks/5678'
-    assert_equal(expected, util.third_party_app_analytics_link(1234, 5678))
-
-    expected = 'topicConstants/123456'
-    assert_equal(expected, util.topic_constant(123456))
-
-    expected = 'customers/1234/topicViews/567~890'
-    assert_equal(expected, util.topic_view(1234, 567, 890))
-
-    expected = 'customers/1234/userInterests/5678'
-    assert_equal(expected, util.user_interest(1234, 5678))
-
-    expected = 'customers/1234/userLists/5678'
-    assert_equal(expected, util.user_list(1234, 5678))
-
-    expected = 'customers/1234/videos/5678'
-    assert_equal(expected, util.video(1234, 5678))
-  end
-
->>>>>>> ca1e27ea
   def test_path_generation_v6()
     util = Google::Ads::GoogleAds::Utils::V6::PathLookupUtil.new
 
