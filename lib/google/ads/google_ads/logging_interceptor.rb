# Encoding: utf-8
#
# Copyright 2018 Google LLC
#
# Licensed under the Apache License, Version 2.0 (the "License");
# you may not use this file except in compliance with the License.
# You may obtain a copy of the License at
#
#     https://www.apache.org/licenses/LICENSE-2.0
#
# Unless required by applicable law or agreed to in writing, software
# distributed under the License is distributed on an "AS IS" BASIS,
# WITHOUT WARRANTIES OR CONDITIONS OF ANY KIND, either express or implied.
# See the License for the specific language governing permissions and
# limitations under the License.
#
# Interceptor to log outgoing requests and incoming responses.

require 'google/ads/google_ads/api_versions'
require 'google/ads/google_ads/partial_failure_error_decoder'
require 'grpc/generic/interceptors'
require 'json'

module Google
  module Ads
    module GoogleAds
      class LoggingInterceptor < GRPC::ClientInterceptor
        INTERESTING_ERROR_CLASSES = ::Google::Ads::GoogleAds::KNOWN_API_VERSIONS.map { |v|
          require "google/ads/google_ads/#{v.downcase}/errors/errors_pb"
          const_get("Google::Ads::GoogleAds::#{v}::Errors::GoogleAdsFailure")
        }

        def initialize(logger)
          # Don't propagate args, parens are necessary
          super()
          @logger = logger
        end

        def request_response(request:, call:, method:, metadata: {})
          begin
            response = yield

<<<<<<< HEAD
            @logger.info { build_summary_message(request, call, method, false) }
            @logger.debug { build_request_message(metadata, request) }
            @logger.debug { build_success_response_message(response) }
=======
            @logger.info(build_summary_message(request, call, method, false))
            @logger.debug(build_request_message(metadata, request))
            @logger.debug(build_success_response_message(response))
            if response.respond_to?(:partial_failure_error) && response.partial_failure_error
              @logger.warn(build_partial_failure_message(response))
            end
>>>>>>> 79aabd8d
            response
          rescue Exception
            @logger.warn { build_summary_message(request, call, method, true) }
            @logger.info { build_request_message(metadata, request) }
            @logger.info { build_error_response_message }
            raise
          end
        end

        private

        def build_partial_failure_message(response)
          errors = PartialFailureErrorDecoder.decode(
            response.partial_failure_error
          )
          errors.reduce("Partial failure errors: ") do |accum, error|
            accum += error.to_json + "\n"
            accum
          end
        end

        def build_error_response_message
          # this looks like "magic", but the Google::Gax::GaxError grabs
          # the current exception as its cause, and then parses details
          # out of that exception. So this sets it up so that
          # most_recent_error.status_details contains useful information about
          # our failure
          most_recent_error = Google::Gax::GaxError.new('')
          response_message = "Incoming response (errors): \n"

          formatted_details = case most_recent_error.status_details
          when nil
            ""
          when String
            most_recent_error.status_details
          when Array
            most_recent_error.status_details.select { |detail|
              INTERESTING_ERROR_CLASSES.include?(detail.class)
            }.map { |detail|
              response_error_from_detail(detail)
            }.join("\n")
          end

          response_message += formatted_details
          response_message
        end

        def build_success_response_message(response)
          "Incoming response: Payload: #{response.to_json}"
        end

        def build_request_message(metadata, request)
          # calling #to_json on some protos (specifically those with non-UTF8
          # encodable byte values) causes a segfault, however #inspect works
          # so we check if the proto contains a bytevalue, and if it does
          # we #inspect instead of #to_json
          request_inspect = if use_bytes_inspect?(request)
                              request.inspect
                            else
                              request.to_json
                            end
          "Outgoing request: Headers: #{metadata.to_json} Payload: #{request_inspect}"
        end

        def build_summary_message(request, call, method, is_fault)
          customer_id = "N/A"
          customer_id = request.customer_id if request.respond_to?(:customer_id)
          # CustomerService get requests have a different format.
          if request.respond_to?(:resource_name)
            customer_id = request.resource_name.split('/').last
          end

          is_fault_string = if is_fault
            "yes"
          else
            "no"
          end

          [
            "CID: #{customer_id}",
            "Host: #{call.instance_variable_get('@wrapped').peer}",
            "Method: #{method}",
            "IsFault: #{is_fault_string}",
          ].join(", ")
        end

        def response_error_from_detail(detail)
          detail.errors.map.with_index { |error, i|
            "Error #{i + 1}: #{error.to_json}"
          }.join("\n")
        end

        def use_bytes_inspect?(request)
          contains_bytes_field?(request.class.descriptor)
        end

        def contains_bytes_field?(descriptor)
          return false if descriptor.nil?
          descriptor.map { |x| x.type == :bytes || (x.type == :message && contains_bytes_field?(x.subtype)) }.any?
        end
      end
    end
  end
end<|MERGE_RESOLUTION|>--- conflicted
+++ resolved
@@ -40,18 +40,12 @@
           begin
             response = yield
 
-<<<<<<< HEAD
             @logger.info { build_summary_message(request, call, method, false) }
             @logger.debug { build_request_message(metadata, request) }
             @logger.debug { build_success_response_message(response) }
-=======
-            @logger.info(build_summary_message(request, call, method, false))
-            @logger.debug(build_request_message(metadata, request))
-            @logger.debug(build_success_response_message(response))
             if response.respond_to?(:partial_failure_error) && response.partial_failure_error
-              @logger.warn(build_partial_failure_message(response))
+              @logger.warn { build_partial_failure_message(response) }
             end
->>>>>>> 79aabd8d
             response
           rescue Exception
             @logger.warn { build_summary_message(request, call, method, true) }
